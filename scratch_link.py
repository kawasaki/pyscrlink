--- conflicted
+++ resolved
@@ -434,11 +434,7 @@
 
     def matches(self, dev, filters):
         """
-<<<<<<< HEAD
-        Check if the found BLE device mathces the filters Scratch specifies.
-=======
         Check if the found BLE device matches the filters Scratch specifies.
->>>>>>> a6972bb9
         """
         logger.debug(f"in matches {dev} {filters}")
         for f in filters:
